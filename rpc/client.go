// Copyright 2021 github.com/gagliardetto
// This file has been modified by github.com/gagliardetto
//
// Copyright 2020 dfuse Platform Inc.
//
// Licensed under the Apache License, Version 2.0 (the "License");
// you may not use this file except in compliance with the License.
// You may obtain a copy of the License at
//
//      http://www.apache.org/licenses/LICENSE-2.0
//
// Unless required by applicable law or agreed to in writing, software
// distributed under the License is distributed on an "AS IS" BASIS,
// WITHOUT WARRANTIES OR CONDITIONS OF ANY KIND, either express or implied.
// See the License for the specific language governing permissions and
// limitations under the License.

package rpc

import (
	"context"
	"errors"
	"io"
	"net"
	"net/http"
	"time"

	"github.com/gagliardetto/solana-go/rpc/jsonrpc"
	"github.com/klauspost/compress/gzhttp"
)

var ErrNotFound = errors.New("not found")
var ErrNotConfirmed = errors.New("not confirmed")

type Client struct {
	rpcURL    string
	rpcClient JSONRPCClient
}

type JSONRPCClient interface {
	CallForInto(ctx context.Context, out interface{}, method string, params []interface{}) error
	CallWithCallback(ctx context.Context, method string, params []interface{}, callback func(*http.Request, *http.Response) error) error
}

// New creates a new Solana JSON RPC client.
// Client is safe for concurrent use by multiple goroutines.
func New(rpcEndpoint string) *Client {
	opts := &jsonrpc.RPCClientOpts{
		HTTPClient: newHTTP(),
	}

	rpcClient := jsonrpc.NewClientWithOpts(rpcEndpoint, opts)
	return NewWithCustomRPCClient(rpcClient)
}

<<<<<<< HEAD
// New creates a new Solana JSON RPC client with the provided custom headers.
// The provided headers will be added to each RPC request sent via this RPC client.
func NewWithHeaders(rpcEndpoint string, headers map[string]string) *Client {
	opts := &jsonrpc.RPCClientOpts{
		HTTPClient:    newHTTP(),
		CustomHeaders: headers,
	}
	rpcClient := jsonrpc.NewClientWithOpts(rpcEndpoint, opts)
	return NewWithCustomRPCClient(rpcClient)
=======
// Close closes the client.
func (cl *Client) Close() error {
	if cl.rpcClient == nil {
		return nil
	}
	if c, ok := cl.rpcClient.(io.Closer); ok {
		return c.Close()
	}
	return nil
>>>>>>> 4a0b5e57
}

// NewWithCustomRPCClient creates a new Solana RPC client
// with the provided RPC client.
func NewWithCustomRPCClient(rpcClient JSONRPCClient) *Client {
	return &Client{
		rpcClient: rpcClient,
	}
}

<<<<<<< HEAD
var _ JSONRPCClient = &clientWithRateLimiting{}

type clientWithRateLimiting struct {
	rpcClient   jsonrpc.RPCClient
	rateLimiter ratelimit.Limiter
}

func (wr *clientWithRateLimiting) CallForInto(ctx context.Context, out interface{}, method string, params []interface{}) error {
	wr.rateLimiter.Take()
	return wr.rpcClient.CallForInto(ctx, &out, method, params)
}

func (wr *clientWithRateLimiting) CallWithCallback(
	ctx context.Context,
	method string,
	params []interface{},
	callback func(*http.Request, *http.Response) error,
) error {
	wr.rateLimiter.Take()
	return wr.rpcClient.CallWithCallback(ctx, method, params, callback)
}

// NewWithRateLimit creates a new rate-limitted Solana RPC client.
func NewWithRateLimit(
	rpcEndpoint string,
	rps int, // requests per second
) JSONRPCClient {
	opts := &jsonrpc.RPCClientOpts{
		HTTPClient: newHTTP(),
	}

	rpcClient := jsonrpc.NewClientWithOpts(rpcEndpoint, opts)

	return &clientWithRateLimiting{
		rpcClient:   rpcClient,
		rateLimiter: ratelimit.New(rps),
	}
=======
func (c *Client) SetHeader(k, v string) {
	if c.headers == nil {
		c.headers = http.Header{}
	}
	c.headers.Set(k, v)
>>>>>>> 4a0b5e57
}

var (
	defaultMaxIdleConnsPerHost = 9
	defaultTimeout             = 5 * time.Minute
	defaultKeepAlive           = 180 * time.Second
)

func newHTTPTransport() *http.Transport {
	return &http.Transport{
		IdleConnTimeout:     defaultTimeout,
		MaxConnsPerHost:     defaultMaxIdleConnsPerHost,
		MaxIdleConnsPerHost: defaultMaxIdleConnsPerHost,
		Proxy:               http.ProxyFromEnvironment,
		DialContext: (&net.Dialer{
			Timeout:   defaultTimeout,
			KeepAlive: defaultKeepAlive,
			DualStack: true,
		}).DialContext,
		ForceAttemptHTTP2: true,
		// MaxIdleConns:          100,
		TLSHandshakeTimeout: 10 * time.Second,
		// ExpectContinueTimeout: 1 * time.Second,
	}
}

// newHTTP returns a new Client from the provided config.
// Client is safe for concurrent use by multiple goroutines.
func newHTTP() *http.Client {
	tr := newHTTPTransport()

	return &http.Client{
		Timeout:   defaultTimeout,
		Transport: gzhttp.Transport(tr),
	}
}

// RPCCallForInto allows to access the raw RPC client and send custom requests.
func (cl *Client) RPCCallForInto(ctx context.Context, out interface{}, method string, params []interface{}) error {
	return cl.rpcClient.CallForInto(ctx, out, method, params)
}

func (cl *Client) RPCCallWithCallback(
	ctx context.Context,
	method string,
	params []interface{},
	callback func(*http.Request, *http.Response) error,
) error {
	return cl.rpcClient.CallWithCallback(ctx, method, params, callback)
}<|MERGE_RESOLUTION|>--- conflicted
+++ resolved
@@ -53,7 +53,6 @@
 	return NewWithCustomRPCClient(rpcClient)
 }
 
-<<<<<<< HEAD
 // New creates a new Solana JSON RPC client with the provided custom headers.
 // The provided headers will be added to each RPC request sent via this RPC client.
 func NewWithHeaders(rpcEndpoint string, headers map[string]string) *Client {
@@ -63,7 +62,8 @@
 	}
 	rpcClient := jsonrpc.NewClientWithOpts(rpcEndpoint, opts)
 	return NewWithCustomRPCClient(rpcClient)
-=======
+}
+
 // Close closes the client.
 func (cl *Client) Close() error {
 	if cl.rpcClient == nil {
@@ -73,7 +73,6 @@
 		return c.Close()
 	}
 	return nil
->>>>>>> 4a0b5e57
 }
 
 // NewWithCustomRPCClient creates a new Solana RPC client
@@ -82,53 +81,6 @@
 	return &Client{
 		rpcClient: rpcClient,
 	}
-}
-
-<<<<<<< HEAD
-var _ JSONRPCClient = &clientWithRateLimiting{}
-
-type clientWithRateLimiting struct {
-	rpcClient   jsonrpc.RPCClient
-	rateLimiter ratelimit.Limiter
-}
-
-func (wr *clientWithRateLimiting) CallForInto(ctx context.Context, out interface{}, method string, params []interface{}) error {
-	wr.rateLimiter.Take()
-	return wr.rpcClient.CallForInto(ctx, &out, method, params)
-}
-
-func (wr *clientWithRateLimiting) CallWithCallback(
-	ctx context.Context,
-	method string,
-	params []interface{},
-	callback func(*http.Request, *http.Response) error,
-) error {
-	wr.rateLimiter.Take()
-	return wr.rpcClient.CallWithCallback(ctx, method, params, callback)
-}
-
-// NewWithRateLimit creates a new rate-limitted Solana RPC client.
-func NewWithRateLimit(
-	rpcEndpoint string,
-	rps int, // requests per second
-) JSONRPCClient {
-	opts := &jsonrpc.RPCClientOpts{
-		HTTPClient: newHTTP(),
-	}
-
-	rpcClient := jsonrpc.NewClientWithOpts(rpcEndpoint, opts)
-
-	return &clientWithRateLimiting{
-		rpcClient:   rpcClient,
-		rateLimiter: ratelimit.New(rps),
-	}
-=======
-func (c *Client) SetHeader(k, v string) {
-	if c.headers == nil {
-		c.headers = http.Header{}
-	}
-	c.headers.Set(k, v)
->>>>>>> 4a0b5e57
 }
 
 var (
